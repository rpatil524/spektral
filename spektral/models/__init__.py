<<<<<<< HEAD
from .gcn import GCN
from .general_gnn import GeneralGNN
=======
from .general_gnn import GeneralGNN
from .gnn_explainer import GNNExplainer
>>>>>>> 5055e1f2
<|MERGE_RESOLUTION|>--- conflicted
+++ resolved
@@ -1,7 +1,3 @@
-<<<<<<< HEAD
 from .gcn import GCN
 from .general_gnn import GeneralGNN
-=======
-from .general_gnn import GeneralGNN
-from .gnn_explainer import GNNExplainer
->>>>>>> 5055e1f2
+from .gnn_explainer import GNNExplainer