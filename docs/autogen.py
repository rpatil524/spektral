--- conflicted
+++ resolved
@@ -85,7 +85,6 @@
         ],
     },
     {
-<<<<<<< HEAD
         'page': 'models.md',
         'functions': [],
         'methods': [],
@@ -93,12 +92,6 @@
             models.GCN,
             models.GeneralGNN
         ]
-=======
-        "page": "models.md",
-        "functions": [],
-        "methods": [],
-        "classes": [models.GeneralGNN],
->>>>>>> 1819b6e8
     },
     # Data #####################################################################
     {"page": "data.md", "functions": [], "methods": [], "classes": [data.Graph]},
